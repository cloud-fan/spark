--- conflicted
+++ resolved
@@ -2659,10 +2659,7 @@
   # It makes sure that we can omit path argument in write.df API and then it calls
   # DataFrameWriter.save() without path.
   expect_error(write.df(df, source = "csv"),
-<<<<<<< HEAD
-               "Error in save : illegal argument - Expected exactly one path to be specified")
-=======
-               "Error in save : illegal argument - 'path' is not specified")
+              "Error in save : illegal argument - Expected exactly one path to be specified")
   expect_error(write.json(df, jsonPath),
               "Error in json : analysis error - path file:.*already exists")
   expect_error(write.text(df, jsonPath),
@@ -2670,8 +2667,7 @@
   expect_error(write.orc(df, jsonPath),
               "Error in orc : analysis error - path file:.*already exists")
   expect_error(write.parquet(df, jsonPath),
-                            "Error in parquet : analysis error - path file:.*already exists")
->>>>>>> 85c5424d
+              "Error in parquet : analysis error - path file:.*already exists")
 
   # Arguments checking in R side.
   expect_error(write.df(df, "data.tmp", source = c(1, 2)),
