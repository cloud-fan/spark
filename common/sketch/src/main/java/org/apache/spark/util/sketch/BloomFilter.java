--- conflicted
+++ resolved
@@ -47,19 +47,12 @@
   public enum Version {
     /**
      * {@code BloomFilter} binary format version 1 (all values written in big-endian order):
-<<<<<<< HEAD
-     * - Version number, always 1 (32 bit)
-     * - Number of hash functions (32 bit)
-     * - Total number of words of the underlying bit array (32 bit)
-     * - The words/longs (numWords * 64 bit)
-=======
      * <ul>
      *   <li>Version number, always 1 (32 bit)</li>
+     *   <li>Number of hash functions (32 bit)</li>
      *   <li>Total number of words of the underlying bit array (32 bit)</li>
      *   <li>The words/longs (numWords * 64 bit)</li>
-     *   <li>Number of hash functions (32 bit)</li>
      * </ul>
->>>>>>> edd47375
      */
     V1(1);
 
