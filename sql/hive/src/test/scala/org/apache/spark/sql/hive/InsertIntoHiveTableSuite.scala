--- conflicted
+++ resolved
@@ -325,29 +325,6 @@
     }
   }
 
-<<<<<<< HEAD
-=======
-  test("Detect table partitioning with correct partition order") {
-    withSQLConf(("hive.exec.dynamic.partition.mode", "nonstrict")) {
-      sql("CREATE TABLE source (id bigint, part2 string, part1 string, data string)")
-      val data = (1 to 10).map(i => (i, if ((i % 2) == 0) "even" else "odd", "p", s"data-$i"))
-          .toDF("id", "part2", "part1", "data")
-
-      data.write.insertInto("source")
-      checkAnswer(sql("SELECT * FROM source"), data.collect().toSeq)
-
-      // the original data with part1 and part2 at the end
-      val expected = data.select("id", "data", "part1", "part2")
-
-      sql(
-        """CREATE TABLE partitioned (id bigint, data string)
-          |PARTITIONED BY (part1 string, part2 string)""".stripMargin)
-      spark.table("source").write.insertInto("partitioned")
-
-      checkAnswer(sql("SELECT * FROM partitioned"), expected.collect().toSeq)
-    }
-  }
-
   private def testPartitionedHiveSerDeTable(testName: String)(f: String => Unit): Unit = {
     test(s"Hive SerDe table - $testName") {
       val hiveTable = "hive_table"
@@ -385,7 +362,6 @@
     assert(cause.getMessage.contains("insertInto() can't be used together with partitionBy()."))
   }
 
->>>>>>> e574c997
   test("InsertIntoTable#resolved should include dynamic partitions") {
     withSQLConf(("hive.exec.dynamic.partition.mode", "nonstrict")) {
       sql("CREATE TABLE partitioned (id bigint, data string) PARTITIONED BY (part string)")
