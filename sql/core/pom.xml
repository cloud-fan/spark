<?xml version="1.0" encoding="UTF-8"?>
<!--
  ~ Licensed to the Apache Software Foundation (ASF) under one or more
  ~ contributor license agreements.  See the NOTICE file distributed with
  ~ this work for additional information regarding copyright ownership.
  ~ The ASF licenses this file to You under the Apache License, Version 2.0
  ~ (the "License"); you may not use this file except in compliance with
  ~ the License.  You may obtain a copy of the License at
  ~
  ~    http://www.apache.org/licenses/LICENSE-2.0
  ~
  ~ Unless required by applicable law or agreed to in writing, software
  ~ distributed under the License is distributed on an "AS IS" BASIS,
  ~ WITHOUT WARRANTIES OR CONDITIONS OF ANY KIND, either express or implied.
  ~ See the License for the specific language governing permissions and
  ~ limitations under the License.
  -->

<project xmlns="http://maven.apache.org/POM/4.0.0" xmlns:xsi="http://www.w3.org/2001/XMLSchema-instance"
         xsi:schemaLocation="http://maven.apache.org/POM/4.0.0 http://maven.apache.org/xsd/maven-4.0.0.xsd">
  <modelVersion>4.0.0</modelVersion>
  <parent>
    <groupId>org.apache.spark</groupId>
    <artifactId>spark-parent_2.10</artifactId>
    <version>2.0.0-SNAPSHOT</version>
    <relativePath>../../pom.xml</relativePath>
  </parent>

  <groupId>org.apache.spark</groupId>
  <artifactId>spark-sql_2.10</artifactId>
  <packaging>jar</packaging>
  <name>Spark Project SQL</name>
  <url>http://spark.apache.org/</url>
  <properties>
    <sbt.project.name>sql</sbt.project.name>
  </properties>

  <dependencies>
    <dependency>
      <groupId>com.univocity</groupId>
      <artifactId>univocity-parsers</artifactId>
      <version>1.5.6</version>
      <type>jar</type>
    </dependency>
    <dependency>
      <groupId>org.apache.spark</groupId>
<<<<<<< HEAD
      <artifactId>spark-sketch_${scala.binary.version}</artifactId>
=======
      <artifactId>spark-sketch_2.10</artifactId>
>>>>>>> edd47375
      <version>${project.version}</version>
    </dependency>
    <dependency>
      <groupId>org.apache.spark</groupId>
      <artifactId>spark-core_${scala.binary.version}</artifactId>
      <version>${project.version}</version>
    </dependency>
    <dependency>
      <groupId>org.apache.spark</groupId>
      <artifactId>spark-core_${scala.binary.version}</artifactId>
      <version>${project.version}</version>
      <type>test-jar</type>
      <scope>test</scope>
    </dependency>
    <dependency>
      <groupId>org.apache.spark</groupId>
      <artifactId>spark-catalyst_${scala.binary.version}</artifactId>
      <version>${project.version}</version>
    </dependency>
    <dependency>
      <groupId>org.apache.spark</groupId>
      <artifactId>spark-catalyst_${scala.binary.version}</artifactId>
      <version>${project.version}</version>
      <type>test-jar</type>
      <scope>test</scope>
    </dependency>
    <dependency>
      <groupId>org.apache.spark</groupId>
      <artifactId>spark-test-tags_${scala.binary.version}</artifactId>
    </dependency>
    <dependency>
      <groupId>org.apache.parquet</groupId>
      <artifactId>parquet-column</artifactId>
    </dependency>
    <dependency>
      <groupId>org.apache.parquet</groupId>
      <artifactId>parquet-hadoop</artifactId>
    </dependency>
    <dependency>
      <groupId>com.fasterxml.jackson.core</groupId>
      <artifactId>jackson-databind</artifactId>
      <version>${fasterxml.jackson.version}</version>
    </dependency>
    <dependency>
      <groupId>org.scalacheck</groupId>
      <artifactId>scalacheck_${scala.binary.version}</artifactId>
      <scope>test</scope>
    </dependency>
    <dependency>
      <groupId>com.h2database</groupId>
      <artifactId>h2</artifactId>
      <version>1.4.183</version>
      <scope>test</scope>
    </dependency>
    <dependency>
      <groupId>mysql</groupId>
      <artifactId>mysql-connector-java</artifactId>
      <scope>test</scope>
    </dependency>
    <dependency>
      <groupId>org.postgresql</groupId>
      <artifactId>postgresql</artifactId>
      <scope>test</scope>
    </dependency>
    <dependency>
      <groupId>org.apache.parquet</groupId>
      <artifactId>parquet-avro</artifactId>
      <scope>test</scope>
    </dependency>
    <dependency>
      <groupId>org.mockito</groupId>
      <artifactId>mockito-core</artifactId>
      <scope>test</scope>
    </dependency>
    <dependency>
      <groupId>org.apache.xbean</groupId>
      <artifactId>xbean-asm5-shaded</artifactId>
      <scope>test</scope>
    </dependency>
  </dependencies>
  <build>
    <outputDirectory>target/scala-${scala.binary.version}/classes</outputDirectory>
    <testOutputDirectory>target/scala-${scala.binary.version}/test-classes</testOutputDirectory>
    <plugins>
      <plugin>
        <groupId>org.codehaus.mojo</groupId>
        <artifactId>build-helper-maven-plugin</artifactId>
        <executions>
          <execution>
            <id>add-scala-test-sources</id>
            <phase>generate-test-sources</phase>
            <goals>
              <goal>add-test-source</goal>
            </goals>
            <configuration>
              <sources>
                <source>src/test/gen-java</source>
              </sources>
            </configuration>
          </execution>
        </executions>
      </plugin>
    </plugins>
  </build>
</project><|MERGE_RESOLUTION|>--- conflicted
+++ resolved
@@ -44,11 +44,7 @@
     </dependency>
     <dependency>
       <groupId>org.apache.spark</groupId>
-<<<<<<< HEAD
-      <artifactId>spark-sketch_${scala.binary.version}</artifactId>
-=======
       <artifactId>spark-sketch_2.10</artifactId>
->>>>>>> edd47375
       <version>${project.version}</version>
     </dependency>
     <dependency>
