--- conflicted
+++ resolved
@@ -17,13 +17,9 @@
 
 package org.apache.spark.sql.execution.metric
 
-<<<<<<< HEAD
-import org.apache.spark._
-=======
 import java.text.NumberFormat
 
-import org.apache.spark.{Accumulable, AccumulableParam, Accumulators, SparkContext}
->>>>>>> 902c15c5
+import org.apache.spark._
 import org.apache.spark.scheduler.AccumulableInfo
 import org.apache.spark.util.Utils
 
@@ -43,18 +39,7 @@
 
   override def value: Long = _sum
 
-<<<<<<< HEAD
   def reset(): Unit = _sum = 0L
-=======
-  // Needed for SQLListenerSuite
-  override def equals(other: Any): Boolean = other match {
-    case o: LongSQLMetricValue => value == o.value
-    case _ => false
-  }
-
-  override def hashCode(): Int = _value.hashCode()
-}
->>>>>>> 902c15c5
 
   def metricType: String
 
@@ -70,16 +55,8 @@
   override def metricType: String = "sum"
 }
 
-<<<<<<< HEAD
 private[sql] class StatisticalSQLMetrics(val metricType: String) extends SQLMetrics {
   override def initialize(): Unit = {
-=======
-private object LongSQLMetricParam
-  extends LongSQLMetricParam(x => NumberFormat.getInstance().format(x.sum), 0L)
-
-private object StatisticsBytesSQLMetricParam extends LongSQLMetricParam(
-  (values: Seq[Long]) => {
->>>>>>> 902c15c5
     // This is a workaround for SPARK-11013.
     // We use -1 as initial value of the accumulator, if the accumulator is valid, we will update
     // it at the end of task and the value will be at least 0. Then we can filter out the -1 values
@@ -128,7 +105,7 @@
    */
   def stringValue(metricsType: String, values: Seq[Long]): String = {
     if (metricsType == "sum") {
-      values.sum.toString
+      NumberFormat.getInstance().format(values.sum)
     } else {
       val strFormat: Long => String = if (metricsType == "size") {
         Utils.bytesToString
