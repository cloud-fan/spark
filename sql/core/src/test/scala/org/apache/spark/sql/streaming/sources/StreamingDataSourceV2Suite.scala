/*
 * Licensed to the Apache Software Foundation (ASF) under one or more
 * contributor license agreements.  See the NOTICE file distributed with
 * this work for additional information regarding copyright ownership.
 * The ASF licenses this file to You under the Apache License, Version 2.0
 * (the "License"); you may not use this file except in compliance with
 * the License.  You may obtain a copy of the License at
 *
 *    http://www.apache.org/licenses/LICENSE-2.0
 *
 * Unless required by applicable law or agreed to in writing, software
 * distributed under the License is distributed on an "AS IS" BASIS,
 * WITHOUT WARRANTIES OR CONDITIONS OF ANY KIND, either express or implied.
 * See the License for the specific language governing permissions and
 * limitations under the License.
 */

package org.apache.spark.sql.streaming.sources

import org.apache.spark.sql.{DataFrame, SQLContext}
import org.apache.spark.sql.execution.datasources.DataSource
import org.apache.spark.sql.execution.streaming.{RateStreamOffset, Sink, StreamingQueryWrapper}
import org.apache.spark.sql.execution.streaming.continuous.ContinuousTrigger
import org.apache.spark.sql.internal.SQLConf
import org.apache.spark.sql.sources.{DataSourceRegister, StreamSinkProvider}
import org.apache.spark.sql.sources.v2._
import org.apache.spark.sql.sources.v2.reader._
import org.apache.spark.sql.sources.v2.reader.streaming._
import org.apache.spark.sql.sources.v2.writer.{WriteBuilder, WriterCommitMessage}
import org.apache.spark.sql.sources.v2.writer.streaming.{StreamingDataWriterFactory, StreamingWrite}
import org.apache.spark.sql.streaming.{OutputMode, StreamingQuery, StreamTest, Trigger}
import org.apache.spark.sql.types.StructType
import org.apache.spark.sql.util.CaseInsensitiveStringMap
import org.apache.spark.util.Utils

class FakeDataStream extends MicroBatchStream with ContinuousStream {
  override def deserializeOffset(json: String): Offset = RateStreamOffset(Map())
  override def commit(end: Offset): Unit = {}
  override def stop(): Unit = {}
  override def initialOffset(): Offset = RateStreamOffset(Map())
  override def latestOffset(): Offset = RateStreamOffset(Map())
  override def mergeOffsets(offsets: Array[PartitionOffset]): Offset = RateStreamOffset(Map())
  override def planInputPartitions(start: Offset, end: Offset): Array[InputPartition] = {
    throw new IllegalStateException("fake source - cannot actually read")
  }
  override def planInputPartitions(start: Offset): Array[InputPartition] = {
    throw new IllegalStateException("fake source - cannot actually read")
  }
  override def createReaderFactory(): PartitionReaderFactory = {
    throw new IllegalStateException("fake source - cannot actually read")
  }
  override def createContinuousReaderFactory(): ContinuousPartitionReaderFactory = {
    throw new IllegalStateException("fake source - cannot actually read")
  }
}

class FakeScanBuilder extends ScanBuilder with Scan {
  override def build(): Scan = this
  override def readSchema(): StructType = StructType(Seq())
  override def toMicroBatchStream(checkpointLocation: String): MicroBatchStream = new FakeDataStream
  override def toContinuousStream(checkpointLocation: String): ContinuousStream = new FakeDataStream
}

class FakeWriteBuilder extends WriteBuilder with StreamingWrite {
  override def buildForStreaming(): StreamingWrite = this
  override def createStreamingWriterFactory(): StreamingDataWriterFactory = {
    throw new IllegalStateException("fake sink - cannot actually write")
  }
  override def commit(epochId: Long, messages: Array[WriterCommitMessage]): Unit = {
    throw new IllegalStateException("fake sink - cannot actually write")
  }
  override def abort(epochId: Long, messages: Array[WriterCommitMessage]): Unit = {
    throw new IllegalStateException("fake sink - cannot actually write")
  }
}

trait FakeMicroBatchReadTable extends Table with SupportsMicroBatchRead {
  override def name(): String = "fake"
  override def schema(): StructType = StructType(Seq())
  override def newScanBuilder(options: CaseInsensitiveStringMap): ScanBuilder = new FakeScanBuilder
}

trait FakeContinuousReadTable extends Table with SupportsContinuousRead {
  override def name(): String = "fake"
  override def schema(): StructType = StructType(Seq())
  override def newScanBuilder(options: CaseInsensitiveStringMap): ScanBuilder = new FakeScanBuilder
}

trait FakeStreamingWriteTable extends Table with SupportsStreamingWrite {
  override def name(): String = "fake"
  override def schema(): StructType = StructType(Seq())
<<<<<<< HEAD
  override def newWriteBuilder(options: CaseInsensitiveStringMap): WriteBuilder = {
    throw new IllegalStateException("fake sink - cannot actually write")
=======
  override def newWriteBuilder(options: DataSourceOptions): WriteBuilder = {
    new FakeWriteBuilder
>>>>>>> d3813d8b
  }
}

class FakeReadMicroBatchOnly
    extends DataSourceRegister
    with TableProvider
    with SessionConfigSupport {
  override def shortName(): String = "fake-read-microbatch-only"

  override def keyPrefix: String = shortName()

  override def getTable(options: CaseInsensitiveStringMap): Table = {
    LastReadOptions.options = options
    new FakeMicroBatchReadTable {}
  }
}

class FakeReadContinuousOnly
    extends DataSourceRegister
    with TableProvider
    with SessionConfigSupport {
  override def shortName(): String = "fake-read-continuous-only"

  override def keyPrefix: String = shortName()

  override def getTable(options: CaseInsensitiveStringMap): Table = {
    LastReadOptions.options = options
    new FakeContinuousReadTable {}
  }
}

class FakeReadBothModes extends DataSourceRegister with TableProvider {
  override def shortName(): String = "fake-read-microbatch-continuous"

  override def getTable(options: CaseInsensitiveStringMap): Table = {
    new Table with FakeMicroBatchReadTable with FakeContinuousReadTable {}
  }
}

class FakeReadNeitherMode extends DataSourceRegister with TableProvider {
  override def shortName(): String = "fake-read-neither-mode"

  override def getTable(options: CaseInsensitiveStringMap): Table = {
    new Table {
      override def name(): String = "fake"
      override def schema(): StructType = StructType(Nil)
    }
  }
}

class FakeWriteOnly
    extends DataSourceRegister
    with TableProvider
    with SessionConfigSupport {
  override def shortName(): String = "fake-write-microbatch-continuous"

  override def keyPrefix: String = shortName()

  override def getTable(options: CaseInsensitiveStringMap): Table = {
    LastWriteOptions.options = options
    new Table with FakeStreamingWriteTable {
      override def name(): String = "fake"
      override def schema(): StructType = StructType(Nil)
    }
  }
}

class FakeNoWrite extends DataSourceRegister with TableProvider {
  override def shortName(): String = "fake-write-neither-mode"
  override def getTable(options: CaseInsensitiveStringMap): Table = {
    new Table {
      override def name(): String = "fake"
      override def schema(): StructType = StructType(Nil)
    }
  }
}

case class FakeWriteV1FallbackException() extends Exception

class FakeSink extends Sink {
  override def addBatch(batchId: Long, data: DataFrame): Unit = {}
}

class FakeWriteSupportProviderV1Fallback extends DataSourceRegister
  with TableProvider with StreamSinkProvider {

  override def createSink(
      sqlContext: SQLContext,
      parameters: Map[String, String],
      partitionColumns: Seq[String],
      outputMode: OutputMode): Sink = {
    new FakeSink()
  }

  override def shortName(): String = "fake-write-v1-fallback"

  override def getTable(options: CaseInsensitiveStringMap): Table = {
    new Table with FakeStreamingWriteTable {
      override def name(): String = "fake"
      override def schema(): StructType = StructType(Nil)
    }
  }
}

object LastReadOptions {
  var options: CaseInsensitiveStringMap = _

  def clear(): Unit = {
    options = null
  }
}

object LastWriteOptions {
  var options: CaseInsensitiveStringMap = _

  def clear(): Unit = {
    options = null
  }
}

class StreamingDataSourceV2Suite extends StreamTest {

  override def beforeAll(): Unit = {
    super.beforeAll()
    val fakeCheckpoint = Utils.createTempDir()
    spark.conf.set("spark.sql.streaming.checkpointLocation", fakeCheckpoint.getCanonicalPath)
  }

  override def afterEach(): Unit = {
    LastReadOptions.clear()
    LastWriteOptions.clear()
  }

  val readFormats = Seq(
    "fake-read-microbatch-only",
    "fake-read-continuous-only",
    "fake-read-microbatch-continuous",
    "fake-read-neither-mode")
  val writeFormats = Seq(
    "fake-write-microbatch-continuous",
    "fake-write-neither-mode")
  val triggers = Seq(
    Trigger.Once(),
    Trigger.ProcessingTime(1000),
    Trigger.Continuous(1000))

  private def testPositiveCase(readFormat: String, writeFormat: String, trigger: Trigger): Unit = {
    testPositiveCaseWithQuery(readFormat, writeFormat, trigger)(() => _)
  }

  private def testPositiveCaseWithQuery(
      readFormat: String,
      writeFormat: String,
      trigger: Trigger)(check: StreamingQuery => Unit): Unit = {
    val query = spark.readStream
      .format(readFormat)
      .load()
      .writeStream
      .format(writeFormat)
      .trigger(trigger)
      .start()
    check(query)
    query.stop()
  }

  private def testNegativeCase(
      readFormat: String,
      writeFormat: String,
      trigger: Trigger,
      errorMsg: String) = {
    val ex = intercept[UnsupportedOperationException] {
      testPositiveCase(readFormat, writeFormat, trigger)
    }
    assert(ex.getMessage.contains(errorMsg))
  }

  private def testPostCreationNegativeCase(
      readFormat: String,
      writeFormat: String,
      trigger: Trigger,
      errorMsg: String) = {
    val query = spark.readStream
      .format(readFormat)
      .load()
      .writeStream
      .format(writeFormat)
      .trigger(trigger)
      .start()

    eventually(timeout(streamingTimeout)) {
      assert(query.exception.isDefined)
      assert(query.exception.get.cause != null)
      assert(query.exception.get.cause.getMessage.contains(errorMsg))
    }
  }

  test("disabled v2 write") {
    // Ensure the V2 path works normally and generates a V2 sink..
    testPositiveCaseWithQuery(
      "fake-read-microbatch-continuous", "fake-write-v1-fallback", Trigger.Once()) { v2Query =>
      assert(v2Query.asInstanceOf[StreamingQueryWrapper].streamingQuery.sink
        .isInstanceOf[Table])
    }

    // Ensure we create a V1 sink with the config. Note the config is a comma separated
    // list, including other fake entries.
    val fullSinkName = classOf[FakeWriteSupportProviderV1Fallback].getName
    withSQLConf(SQLConf.DISABLED_V2_STREAMING_WRITERS.key -> s"a,b,c,test,$fullSinkName,d,e") {
      testPositiveCaseWithQuery(
        "fake-read-microbatch-continuous", "fake-write-v1-fallback", Trigger.Once()) { v1Query =>
        assert(v1Query.asInstanceOf[StreamingQueryWrapper].streamingQuery.sink
          .isInstanceOf[FakeSink])
      }
    }
  }

  Seq(
    Tuple2(classOf[FakeReadMicroBatchOnly], Trigger.Once()),
    Tuple2(classOf[FakeReadContinuousOnly], Trigger.Continuous(1000))
  ).foreach { case (source, trigger) =>
    test(s"SPARK-25460: session options are respected in structured streaming sources - $source") {
      // `keyPrefix` and `shortName` are the same in this test case
      val readSource = source.getConstructor().newInstance().shortName()
      val writeSource = "fake-write-microbatch-continuous"

      val readOptionName = "optionA"
      withSQLConf(s"spark.datasource.$readSource.$readOptionName" -> "true") {
        testPositiveCaseWithQuery(readSource, writeSource, trigger) { _ =>
          eventually(timeout(streamingTimeout)) {
            // Write options should not be set.
            assert(!LastWriteOptions.options.containsKey(readOptionName))
            assert(LastReadOptions.options.getBoolean(readOptionName, false))
          }
        }
      }

      val writeOptionName = "optionB"
      withSQLConf(s"spark.datasource.$writeSource.$writeOptionName" -> "true") {
        testPositiveCaseWithQuery(readSource, writeSource, trigger) { _ =>
          eventually(timeout(streamingTimeout)) {
            // Read options should not be set.
            assert(!LastReadOptions.options.containsKey(writeOptionName))
            assert(LastWriteOptions.options.getBoolean(writeOptionName, false))
          }
        }
      }
    }
  }

  // Get a list of (read, write, trigger) tuples for test cases.
  val cases = readFormats.flatMap { read =>
    writeFormats.flatMap { write =>
      triggers.map(t => (write, t))
    }.map {
      case (write, t) => (read, write, t)
    }
  }

  for ((read, write, trigger) <- cases) {
    testQuietly(s"stream with read format $read, write format $write, trigger $trigger") {
      val sourceTable = DataSource.lookupDataSource(read, spark.sqlContext.conf).getConstructor()
        .newInstance().asInstanceOf[TableProvider].getTable(CaseInsensitiveStringMap.empty())

      val sinkTable = DataSource.lookupDataSource(write, spark.sqlContext.conf).getConstructor()
        .newInstance().asInstanceOf[TableProvider].getTable(CaseInsensitiveStringMap.empty())

      (sourceTable, sinkTable, trigger) match {
        // Valid microbatch queries.
        case (_: SupportsMicroBatchRead, _: SupportsStreamingWrite, t)
            if !t.isInstanceOf[ContinuousTrigger] =>
          testPositiveCase(read, write, trigger)

        // Valid continuous queries.
        case (_: SupportsContinuousRead, _: SupportsStreamingWrite,
              _: ContinuousTrigger) =>
          testPositiveCase(read, write, trigger)

        // Invalid - can't read at all
        case (r, _, _) if !r.isInstanceOf[SupportsMicroBatchRead] &&
            !r.isInstanceOf[SupportsContinuousRead] =>
          testNegativeCase(read, write, trigger,
            s"Data source $read does not support streamed reading")

        // Invalid - can't write
        case (_, w, _) if !w.isInstanceOf[SupportsStreamingWrite] =>
          testNegativeCase(read, write, trigger,
            s"Data source $write does not support streamed writing")

        // Invalid - trigger is continuous but reader is not
        case (r, _: SupportsStreamingWrite, _: ContinuousTrigger)
            if !r.isInstanceOf[SupportsContinuousRead] =>
          testNegativeCase(read, write, trigger,
            s"Data source $read does not support continuous processing")

        // Invalid - trigger is microbatch but reader is not
        case (r, _, t) if !r.isInstanceOf[SupportsMicroBatchRead] &&
            !t.isInstanceOf[ContinuousTrigger] =>
          testPostCreationNegativeCase(read, write, trigger,
            s"Data source $read does not support microbatch processing")
      }
    }
  }
}<|MERGE_RESOLUTION|>--- conflicted
+++ resolved
@@ -89,13 +89,8 @@
 trait FakeStreamingWriteTable extends Table with SupportsStreamingWrite {
   override def name(): String = "fake"
   override def schema(): StructType = StructType(Seq())
-<<<<<<< HEAD
   override def newWriteBuilder(options: CaseInsensitiveStringMap): WriteBuilder = {
-    throw new IllegalStateException("fake sink - cannot actually write")
-=======
-  override def newWriteBuilder(options: DataSourceOptions): WriteBuilder = {
     new FakeWriteBuilder
->>>>>>> d3813d8b
   }
 }
 
