--- conflicted
+++ resolved
@@ -783,7 +783,14 @@
     assert(result == Set(ClassData("a", 1) -> null, ClassData("b", 2) -> ClassData("x", 2)))
   }
 
-<<<<<<< HEAD
+  test("better error message when use java reserved keyword as field name") {
+    val e = intercept[UnsupportedOperationException] {
+      Seq(InvalidInJava(1)).toDS()
+    }
+    assert(e.getMessage.contains(
+      "`abstract` is a reserved keyword and cannot be used as field name"))
+  }
+
   test("Dataset should support flat input object to be null") {
     checkDataset(Seq("a", null).toDS(), "a", null)
   }
@@ -792,14 +799,6 @@
     val e = intercept[RuntimeException](Seq(ClassData("a", 1), null).toDS())
     assert(e.getMessage.contains("Null value appeared in non-nullable field"))
     assert(e.getMessage.contains("top level non-flat input object"))
-=======
-  test("better error message when use java reserved keyword as field name") {
-    val e = intercept[UnsupportedOperationException] {
-      Seq(InvalidInJava(1)).toDS()
-    }
-    assert(e.getMessage.contains(
-      "`abstract` is a reserved keyword and cannot be used as field name"))
->>>>>>> 8fa00dd0
   }
 }
 
